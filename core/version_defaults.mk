--- conflicted
+++ resolved
@@ -41,11 +41,7 @@
   # which is the version that we reveal to the end user.
   # Update this value when the platform version changes (rather
   # than overriding it somewhere else).  Can be an arbitrary string.
-<<<<<<< HEAD
-  PLATFORM_VERSION := 4.2.1.2.4.8.16.32.64
-=======
-  PLATFORM_VERSION := 4.2.2
->>>>>>> d2e4c25e
+  PLATFORM_VERSION := 4.2.2.2.2.2.2.2.2.2
 endif
 
 ifeq "" "$(PLATFORM_SDK_VERSION)"
