#
# Copyright (C) 2009 The Android Open Source Project
#
# Licensed under the Apache License, Version 2.0 (the "License");
# you may not use this file except in compliance with the License.
# You may obtain a copy of the License at
#
#      http://www.apache.org/licenses/LICENSE-2.0
#
# Unless required by applicable law or agreed to in writing, software
# distributed under the License is distributed on an "AS IS" BASIS,
# WITHOUT WARRANTIES OR CONDITIONS OF ANY KIND, either express or implied.
# See the License for the specific language governing permissions and
# limitations under the License.
#

# This is a build configuration for a very minimal build of the
# Open-Source part of the tree.

PRODUCT_PACKAGES += \
    adb \
    adbd \
    atrace \
    bootanimation \
<<<<<<< HEAD
    cmd \
=======
    bootstat \
>>>>>>> bb3d77ba
    debuggerd \
    dumpstate \
    dumpsys \
    fastboot \
    gralloc.default \
    grep \
    gzip \
    healthd \
    init \
    init.environ.rc \
    init.rc \
    libEGL \
    libETC1 \
    libFFTEm \
    libGLESv1_CM \
    libGLESv2 \
    libGLESv3 \
    libbinder \
    libc \
    libcutils \
    libdl \
    libgui \
    libhardware \
    libhardware_legacy \
    libjpeg \
    liblog \
    libm \
    libpixelflinger \
    libpower \
    libsigchain \
    libstdc++ \
    libsurfaceflinger \
    libsurfaceflinger_ddmconnection \
    libsysutils \
    libui \
    libutils \
    linker \
    lmkd \
    logcat \
    logwrapper \
    mkshrc \
    reboot \
    recovery \
    service \
    servicemanager \
    sh \
    surfaceflinger \
    toolbox \
    toybox \
    tzdatacheck \

# SELinux packages
PRODUCT_PACKAGES += \
    sepolicy \
    file_contexts.bin \
    seapp_contexts \
    property_contexts \
    mac_permissions.xml \
    selinux_version \
    service_contexts

# Ensure that this property is always defined so that bionic_systrace.cpp
# can rely on it being initially set by init.
PRODUCT_DEFAULT_PROPERTY_OVERRIDES += \
    debug.atrace.tags.enableflags=0

PRODUCT_COPY_FILES += \
    system/core/rootdir/init.usb.rc:root/init.usb.rc \
    system/core/rootdir/init.usb.configfs.rc:root/init.usb.configfs.rc \
    system/core/rootdir/ueventd.rc:root/ueventd.rc \
    system/core/rootdir/etc/hosts:system/etc/hosts<|MERGE_RESOLUTION|>--- conflicted
+++ resolved
@@ -22,11 +22,8 @@
     adbd \
     atrace \
     bootanimation \
-<<<<<<< HEAD
+    bootstat \
     cmd \
-=======
-    bootstat \
->>>>>>> bb3d77ba
     debuggerd \
     dumpstate \
     dumpsys \
