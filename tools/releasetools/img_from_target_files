#!/usr/bin/env python
#
# Copyright (C) 2008 The Android Open Source Project
#
# Licensed under the Apache License, Version 2.0 (the "License");
# you may not use this file except in compliance with the License.
# You may obtain a copy of the License at
#
#      http://www.apache.org/licenses/LICENSE-2.0
#
# Unless required by applicable law or agreed to in writing, software
# distributed under the License is distributed on an "AS IS" BASIS,
# WITHOUT WARRANTIES OR CONDITIONS OF ANY KIND, either express or implied.
# See the License for the specific language governing permissions and
# limitations under the License.

"""
Given a target-files zipfile, produces an image zipfile suitable for
use with 'fastboot update'.

Usage:  img_from_target_files [flags] input_target_files output_image_zip

  -b  (--board_config)  <file>
      Deprecated.

<<<<<<< HEAD
  -f  (--fs_type) <value>
      The file system type of the user image files to be created.
      It can be ext fs variants, such as ext2, ext3, ext4, etc.
      Default is yaffs.

=======
>>>>>>> 2cb8d5eb
"""

import sys

if sys.hexversion < 0x02040000:
  print >> sys.stderr, "Python 2.4 or newer is required."
  sys.exit(1)

import errno
import os
import re
import shutil
import subprocess
import tempfile
import zipfile

# missing in Python 2.4 and before
if not hasattr(os, "SEEK_SET"):
  os.SEEK_SET = 0

import common

OPTIONS = common.OPTIONS

<<<<<<< HEAD
class UserImageOptions(object): pass
USERIMAGE_OPTIONS = UserImageOptions()
USERIMAGE_OPTIONS.fs_type = None


=======
>>>>>>> 2cb8d5eb
def AddUserdata(output_zip):
  """Create an empty userdata image and store it in output_zip."""

  print "creating userdata.img..."

  # The name of the directory it is making an image out of matters to
  # mkyaffs2image.  So we create a temp dir, and within it we create an
  # empty dir named "data", and build the image from that.
  temp_dir = tempfile.mkdtemp()
  user_dir = os.path.join(temp_dir, "data")
  os.mkdir(user_dir)
  img = tempfile.NamedTemporaryFile()

  build_command = []
  if OPTIONS.info_dict.get("fs_type", "").startswith("ext"):
    build_command = ["mkuserimg.sh",
                     user_dir, img.name, OPTIONS.info_dict["fs_type"], "userdata"]
    if "userdata.img" in OPTIONS.max_image_size:
      build_command.append(str(OPTIONS.max_image_size["userdata.img"]))
  else:
    build_command = ["mkyaffs2image", "-f"]
    if OPTIONS.mkyaffs2_extra_flags is not None:
      build_command.append(OPTIONS.mkyaffs2_extra_flags);
    build_command.append(user_dir)
    build_command.append(img.name)

  p = common.Run(build_command);
  p.communicate()
  assert p.returncode == 0, "build userdata.img image failed"

  common.CheckSize(img.name, "userdata.img")
  output_zip.write(img.name, "userdata.img")
  img.close()
  os.rmdir(user_dir)
  os.rmdir(temp_dir)


def AddSystem(output_zip):
  """Turn the contents of SYSTEM into a system image and store it in
  output_zip."""

  print "creating system.img..."

  img = tempfile.NamedTemporaryFile()

  # The name of the directory it is making an image out of matters to
  # mkyaffs2image.  It wants "system" but we have a directory named
  # "SYSTEM", so create a symlink.
  try:
    os.symlink(os.path.join(OPTIONS.input_tmp, "SYSTEM"),
               os.path.join(OPTIONS.input_tmp, "system"))
  except OSError, e:
      # bogus error on my mac version?
      #   File "./build/tools/releasetools/img_from_target_files", line 86, in AddSystem
      #     os.path.join(OPTIONS.input_tmp, "system"))
      # OSError: [Errno 17] File exists
    if (e.errno == errno.EEXIST):
      pass

  build_command = []
  if OPTIONS.info_dict.get("fs_type", "").startswith("ext"):
    build_command = ["mkuserimg.sh",
                     os.path.join(OPTIONS.input_tmp, "system"), img.name,
                     OPTIONS.info_dict["fs_type"], "system"]
    if "system.img" in OPTIONS.max_image_size:
      build_command.append(str(OPTIONS.max_image_size["system.img"]))
  else:
    build_command = ["mkyaffs2image", "-f"]
    if OPTIONS.mkyaffs2_extra_flags is not None:
      build_command.extend(OPTIONS.mkyaffs2_extra_flags.split());
    build_command.append(os.path.join(OPTIONS.input_tmp, "system"))
    build_command.append(img.name)

  p = common.Run(build_command)
  p.communicate()
  assert p.returncode == 0, "build system.img image failed"

  img.seek(os.SEEK_SET, 0)
  data = img.read()
  img.close()

  common.CheckSize(data, "system.img")
  common.ZipWriteStr(output_zip, "system.img", data)


def CopyInfo(output_zip):
  """Copy the android-info.txt file from the input to the output."""
  output_zip.write(os.path.join(OPTIONS.input_tmp, "OTA", "android-info.txt"),
                   "android-info.txt")


def main(argv):

  def option_handler(o, a):
    if o in ("-b", "--board_config"):
      pass       # deprecated
    else:
      return False
    return True

  args = common.ParseOptions(argv, __doc__,
                             extra_opts="b:",
                             extra_long_opts=["board_config="],
                             extra_option_handler=option_handler)

  if len(args) != 2:
    common.Usage(__doc__)
    sys.exit(1)

  OPTIONS.input_tmp = common.UnzipTemp(args[0])

  OPTIONS.info_dict = common.LoadInfoDict()
  common.LoadMaxSizes(OPTIONS.info_dict)
  if not OPTIONS.max_image_size:
    print
    print "  WARNING:  Failed to load max image sizes; will not enforce"
    print "  image size limits."
    print

  common.LoadMkyaffs2ExtraFlags()

  output_zip = zipfile.ZipFile(args[1], "w", compression=zipfile.ZIP_DEFLATED)

  common.AddBoot(output_zip)
  common.AddRecovery(output_zip)
  AddSystem(output_zip)
  AddUserdata(output_zip)
  CopyInfo(output_zip)

  print "cleaning up..."
  output_zip.close()
  shutil.rmtree(OPTIONS.input_tmp)

  print "done."


if __name__ == '__main__':
  try:
    main(sys.argv[1:])
  except common.ExternalError, e:
    print
    print "   ERROR: %s" % (e,)
    print
    sys.exit(1)<|MERGE_RESOLUTION|>--- conflicted
+++ resolved
@@ -23,14 +23,6 @@
   -b  (--board_config)  <file>
       Deprecated.
 
-<<<<<<< HEAD
-  -f  (--fs_type) <value>
-      The file system type of the user image files to be created.
-      It can be ext fs variants, such as ext2, ext3, ext4, etc.
-      Default is yaffs.
-
-=======
->>>>>>> 2cb8d5eb
 """
 
 import sys
@@ -55,14 +47,6 @@
 
 OPTIONS = common.OPTIONS
 
-<<<<<<< HEAD
-class UserImageOptions(object): pass
-USERIMAGE_OPTIONS = UserImageOptions()
-USERIMAGE_OPTIONS.fs_type = None
-
-
-=======
->>>>>>> 2cb8d5eb
 def AddUserdata(output_zip):
   """Create an empty userdata image and store it in output_zip."""
 
