--- conflicted
+++ resolved
@@ -300,14 +300,9 @@
   executable.
   """
 
-<<<<<<< HEAD
   d = Difference(recovery_img, boot_img)
   _, _, patch = d.ComputePatch()
-  common.ZipWriteStr(output_zip, "system/recovery-from-boot.p", patch)
-=======
-  patch = Difference(recovery_img, boot_img, "imgdiff")
   common.ZipWriteStr(output_zip, "recovery/recovery-from-boot.p", patch)
->>>>>>> cfd7db6d
   Item.Get("system/recovery-from-boot.p", dir=False)
 
   # Images with different content will have a different first page, so
